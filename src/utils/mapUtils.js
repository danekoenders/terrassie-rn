--- conflicted
+++ resolved
@@ -54,16 +54,8 @@
     // For Mapbox v10, we can pass an empty array to query the entire visible area
     // For older versions, we need to get the visible bounds and create a rectangle
     
-<<<<<<< HEAD
-    console.log(`Fetching buildings from Mapbox Tilequery API at [${longitude.toFixed(5)}, ${latitude.toFixed(5)}] with ${radius}m radius`);
-    
-    // Add a timeout to the fetch to prevent hanging
-    const controller = new AbortController();
-    const timeoutId = setTimeout(() => controller.abort(), 10000);
-=======
     // Query the rendered features in the viewport using the proper method
     const bbox = []; // Empty array will query the entire visible area in v10
->>>>>>> 3519b7f6
     
     // Based on the sample data, we know buildings have properties like height, extrude, etc.
     // We'll look for all polygon features and filter for those with height properties
