--- conflicted
+++ resolved
@@ -277,11 +277,7 @@
       // Ensure features is always an array
       const validFeatures = buildingFeatures || [];
       
-<<<<<<< HEAD
-      console.log(`Performing ray tracing with sun at bearing ${bearingFromNorth.toFixed(1)}° and altitude ${sunAltitudeDeg.toFixed(1)}°`);
-=======
       console.log(`Performing shadow analysis with ${validFeatures.length} buildings...`);
->>>>>>> 3519b7f6
       
       // Perform 3D ray tracing shadow check with the building data
       const shadowResult = checkShadowWith3DRay(
@@ -291,15 +287,11 @@
         validFeatures
       );
       
-<<<<<<< HEAD
-      console.log(`Ray tracing result: ${shadowResult.isInShadow ? 'IN SHADOW' : 'IN SUNLIGHT'} with ${shadowResult.raySegments ? shadowResult.raySegments.length : 0} ray segments`);
-=======
       // Log the shadow analysis result
       console.log(`Shadow analysis result: ${shadowResult.isInShadow ? 'IN SHADOW' : 'IN SUNLIGHT'}`);
       if (shadowResult.isInShadow && shadowResult.blockerFeature) {
         console.log(`Blocking building height: ${shadowResult.blockerFeature.properties.height}m`);
       }
->>>>>>> 3519b7f6
       
       // Update state with results
       setIsInShadow(shadowResult.isInShadow);
@@ -308,12 +300,8 @@
       setRaySegments(shadowResult.raySegments);
       
     } catch (error) {
-<<<<<<< HEAD
-      console.error("Error in shadow calculation:", error);
-=======
       console.error("Error in shadow analysis:", error);
       
->>>>>>> 3519b7f6
       // Fall back to basic ray without shadow detection
       try {
         // When building data can't be fetched, create a simple ray without intersections
@@ -470,15 +458,10 @@
     shouldUpdateCamera,
     setShouldUpdateCamera,
     
-<<<<<<< HEAD
-    // Building visualization
-    buildingsForDisplay,
-=======
     // Building data
     cachedBuildings,
     showBuildingPoints,
     setShowBuildingPoints,
->>>>>>> 3519b7f6
     
     // Functions
     calculateSunPositionForPoint,
